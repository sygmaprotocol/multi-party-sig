--- conflicted
+++ resolved
@@ -17,7 +17,6 @@
 	protocolRounds round.Number = 3
 )
 
-<<<<<<< HEAD
 func StartSignCommon(taproot bool, result *keygen.Result, signers []party.ID, messageHash []byte) protocol.StartFunc {
 	return func(sessionID []byte) (round.Session, error) {
 		info := round.Info{
@@ -26,15 +25,6 @@
 			PartyIDs:         signers,
 			Threshold:        result.Threshold,
 			Group:            result.Group,
-=======
-func startSignCommon(taproot bool, err error, result *keygen.Result, signers []party.ID, messageHash []byte) protocol.StartFunc {
-	return func() (round.Round, protocol.Info, error) {
-		group := result.Curve()
-		// This is a bit of a hack, so that the Taproot can tell this function that the public key
-		// is invalid.
-		if err != nil {
-			return nil, nil, err
->>>>>>> 827425ff
 		}
 		if taproot {
 			info.ProtocolID = protocolIDTaproot
@@ -53,10 +43,7 @@
 			Y:       result.PublicKey,
 			YShares: result.VerificationShares.Points,
 			s_i:     result.PrivateShare,
-<<<<<<< HEAD
 		}, nil
-=======
-		}, helper, nil
 	}
 }
 
@@ -101,6 +88,5 @@
 		PrivateShare:       result.PrivateShare,
 		PublicKey:          publicKey,
 		VerificationShares: party.NewPointMap(genericVerificationShares),
->>>>>>> 827425ff
 	}
 }