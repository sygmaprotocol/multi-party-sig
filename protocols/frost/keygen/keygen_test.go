package keygen

import (
	"testing"

	"github.com/stretchr/testify/assert"
	"github.com/stretchr/testify/require"
	"github.com/taurusgroup/multi-party-sig/internal/round"
	"github.com/taurusgroup/multi-party-sig/internal/test"
	"github.com/taurusgroup/multi-party-sig/pkg/math/curve"
	"github.com/taurusgroup/multi-party-sig/pkg/math/polynomial"
	"github.com/taurusgroup/multi-party-sig/pkg/party"
)

func checkOutput(t *testing.T, rounds []round.Session, parties party.IDSlice) {
	group := curve.Secp256k1{}

	N := len(rounds)
	results := make([]Result, 0, N)
	for _, r := range rounds {
		resultRound, ok := r.(*round.Output)
		require.True(t, ok)
		result, ok := resultRound.Result.(*Result)
		require.True(t, ok)
		results = append(results, *result)
		require.Equal(t, r.SelfID(), result.ID)
	}

	var publicKey curve.Point
	var chainKey []byte
	privateKey := group.NewScalar()
	lagrangeCoefficients := polynomial.Lagrange(group, parties)
	for _, result := range results {
		if publicKey != nil {
			assert.True(t, publicKey.Equal(result.PublicKey), "different public key")
		}
		publicKey = result.PublicKey
		if chainKey != nil {
			assert.Equal(t, chainKey, result.ChainKey, "different chain key")
		}
		chainKey = result.ChainKey
		privateKey.Add(group.NewScalar().Set(lagrangeCoefficients[result.ID]).Mul(result.PrivateShare))
	}

	actualPublicKey := privateKey.ActOnBase()

	require.True(t, publicKey.Equal(actualPublicKey))

	shares := make(map[party.ID]curve.Scalar)
	for _, result := range results {
		shares[result.ID] = result.PrivateShare
	}

	for _, result := range results {
<<<<<<< HEAD
		for _, id := range parties {
			expected := shares[id].ActOnBase()
			require.True(t, result.VerificationShares[id].Equal(expected), "different verification shares", id)
=======
		marshalled, err := cbor.Marshal(result)
		require.NoError(t, err)
		unmarshalledResult := EmptyResult(group)
		err = cbor.Unmarshal(marshalled, unmarshalledResult)
		require.NoError(t, err)
		for _, party := range parties {
			expected := shares[party].ActOnBase()
			require.True(t, unmarshalledResult.VerificationShares.Points[party].Equal(expected))
>>>>>>> 827425ff
		}
	}
}

func TestKeygen(t *testing.T) {
	group := curve.Secp256k1{}
	N := 5
	partyIDs := test.PartyIDs(N)

	rounds := make([]round.Session, 0, N)
	for _, partyID := range partyIDs {
		r, err := StartKeygenCommon(false, group, partyIDs, N-1, partyID)(nil)
		require.NoError(t, err, "round creation should not result in an error")
		rounds = append(rounds, r)
	}

	for {
		err, done := test.Rounds(rounds, nil)
		require.NoError(t, err, "failed to process round")
		if done {
			break
		}
	}

	checkOutput(t, rounds, partyIDs)
}

func checkOutputTaproot(t *testing.T, rounds []round.Session, parties party.IDSlice) {
	group := curve.Secp256k1{}

	N := len(rounds)
	results := make([]TaprootResult, 0, N)
	for _, r := range rounds {
		require.IsType(t, &round.Output{}, r, "expected result round")
		resultRound := r.(*round.Output)
		require.IsType(t, &TaprootResult{}, resultRound.Result, "expected taproot result")
		result := resultRound.Result.(*TaprootResult)
		results = append(results, *result)
		require.Equal(t, r.SelfID(), result.ID, "party IDs should be the same")
	}

	var publicKey []byte
	var chainKey []byte
	privateKey := group.NewScalar()
	lagrangeCoefficients := polynomial.Lagrange(group, parties)
	for _, result := range results {
		if publicKey != nil {
			assert.EqualValues(t, publicKey, result.PublicKey, "different public keys")
		}
		publicKey = result.PublicKey
		if chainKey != nil {
			assert.Equal(t, chainKey, result.ChainKey, "different chain keys")
		}
		chainKey = result.ChainKey
		privateKey.Add(group.NewScalar().Set(lagrangeCoefficients[result.ID]).Mul(result.PrivateShare))
	}
	effectivePublic, err := curve.Secp256k1{}.LiftX(publicKey)
	require.NoError(t, err)

	actualPublicKey := privateKey.ActOnBase()

	require.True(t, actualPublicKey.Equal(effectivePublic))

	shares := make(map[party.ID]curve.Scalar)
	for _, result := range results {
		shares[result.ID] = result.PrivateShare
	}

	for _, result := range results {
		for _, id := range parties {
			expected := shares[id].ActOnBase()
			assert.True(t, result.VerificationShares[id].Equal(expected))
		}
	}
}

func TestKeygenTaproot(t *testing.T) {
	N := 5
	partyIDs := test.PartyIDs(N)
	group := curve.Secp256k1{}

	rounds := make([]round.Session, 0, N)
	for _, partyID := range partyIDs {
		r, err := StartKeygenCommon(true, group, partyIDs, N-1, partyID)(nil)
		require.NoError(t, err, "round creation should not result in an error")
		rounds = append(rounds, r)

	}

	for {
		err, done := test.Rounds(rounds, nil)
		require.NoError(t, err, "failed to process round")
		if done {
			break
		}
	}

	checkOutputTaproot(t, rounds, partyIDs)
}<|MERGE_RESOLUTION|>--- conflicted
+++ resolved
@@ -3,6 +3,7 @@
 import (
 	"testing"
 
+	"github.com/fxamacker/cbor"
 	"github.com/stretchr/testify/assert"
 	"github.com/stretchr/testify/require"
 	"github.com/taurusgroup/multi-party-sig/internal/round"
@@ -52,11 +53,10 @@
 	}
 
 	for _, result := range results {
-<<<<<<< HEAD
 		for _, id := range parties {
 			expected := shares[id].ActOnBase()
-			require.True(t, result.VerificationShares[id].Equal(expected), "different verification shares", id)
-=======
+			require.True(t, result.VerificationShares.Points[id].Equal(expected), "different verification shares", id)
+		}
 		marshalled, err := cbor.Marshal(result)
 		require.NoError(t, err)
 		unmarshalledResult := EmptyResult(group)
@@ -65,7 +65,6 @@
 		for _, party := range parties {
 			expected := shares[party].ActOnBase()
 			require.True(t, unmarshalledResult.VerificationShares.Points[party].Equal(expected))
->>>>>>> 827425ff
 		}
 	}
 }
