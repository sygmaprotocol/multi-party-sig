--- conflicted
+++ resolved
@@ -12,12 +12,8 @@
 )
 
 // This round corresponds with steps 2-4 of Round 2, Figure 1 in the Frost paper:
-<<<<<<< HEAD
-// https://eprint.iacr.org/2020/852.pdf
-=======
 //
 //	https://eprint.iacr.org/2020/852.pdf
->>>>>>> f61cfa46
 type round3 struct {
 	*round2
 
