package curve

import (
	"encoding/hex"
	"errors"
	"fmt"

	"github.com/cronokirby/saferith"
	"github.com/decred/dcrd/dcrec/secp256k1/v4"
)

var secp256k1BaseX, secp256k1BaseY secp256k1.FieldVal

func init() {
	Gx, _ := hex.DecodeString("79be667ef9dcbbac55a06295ce870b07029bfcdb2dce28d959f2815b16f81798")
	Gy, _ := hex.DecodeString("483ada7726a3c4655da4fbfc0e1108a8fd17b448a68554199c47d08ffb10d4b8")
	secp256k1BaseX.SetByteSlice(Gx)
	secp256k1BaseY.SetByteSlice(Gy)
}

type Secp256k1 struct{}

func (Secp256k1) NewPoint() Point {
	return new(Secp256k1Point)
}

func (Secp256k1) NewBasePoint() Point {
	out := new(Secp256k1Point)
	out.value.X.Set(&secp256k1BaseX)
	out.value.Y.Set(&secp256k1BaseY)
	out.value.Z.SetInt(1)
	return out
}

func (Secp256k1) NewScalar() Scalar {
	return new(Secp256k1Scalar)
}

func (Secp256k1) ScalarBits() int {
	return 256
}

func (Secp256k1) SafeScalarBytes() int {
	return 64
}

var secp256k1OrderNat, _ = new(saferith.Nat).SetHex("FFFFFFFFFFFFFFFFFFFFFFFFFFFFFFFEBAAEDCE6AF48A03BBFD25E8CD0364141")
var secp256k1Order = saferith.ModulusFromNat(secp256k1OrderNat)

func (Secp256k1) Order() *saferith.Modulus {
	return secp256k1Order
}

func (Secp256k1) LiftX(data []byte) (*Secp256k1Point, error) {
	out := new(Secp256k1Point)
	out.value.Z.SetInt(1)
	if out.value.X.SetByteSlice(data) {
		return nil, fmt.Errorf("secp256k1Point.UnmarshalBinary: x coordinate out of range")
	}
	if !secp256k1.DecompressY(&out.value.X, false, &out.value.Y) {
		return nil, fmt.Errorf("secp256k1Point.UnmarshalBinary: x coordinate not on curve")
	}
	return out, nil
}

func (Secp256k1) Name() string {
	return "secp256k1"
}

type Secp256k1Scalar struct {
	value secp256k1.ModNScalar
}

func secp256k1CastScalar(generic Scalar) *Secp256k1Scalar {
	out, ok := generic.(*Secp256k1Scalar)
	if !ok {
		panic(fmt.Sprintf("failed to convert to secp256k1Scalar: %v", generic))
	}
	return out
}

func (*Secp256k1Scalar) Curve() Curve {
	return Secp256k1{}
}

func (s *Secp256k1Scalar) MarshalBinary() ([]byte, error) {
	data := s.value.Bytes()
	return data[:], nil
}

func (s *Secp256k1Scalar) UnmarshalBinary(data []byte) error {
	if len(data) != 32 {
		return fmt.Errorf("invalid length for secp256k1 scalar: %d", len(data))
	}
	var exactData [32]byte
	copy(exactData[:], data)
	if s.value.SetBytes(&exactData) != 0 {
		return errors.New("invalid bytes for secp256k1 scalar")
	}
	return nil
}

func (s *Secp256k1Scalar) Add(that Scalar) Scalar {
	other := secp256k1CastScalar(that)

	s.value.Add(&other.value)
	return s
}

func (s *Secp256k1Scalar) Sub(that Scalar) Scalar {
	other := secp256k1CastScalar(that)

	negated := new(Secp256k1Scalar)
	negated.value.Set(&other.value)
	negated.value.Negate()

	s.value.Add(&negated.value)
	return s
}

func (s *Secp256k1Scalar) Mul(that Scalar) Scalar {
	other := secp256k1CastScalar(that)

	s.value.Mul(&other.value)
	return s
}

func (s *Secp256k1Scalar) Invert() Scalar {
	s.value.InverseNonConst()
	return s
}

func (s *Secp256k1Scalar) Negate() Scalar {
	s.value.Negate()
	return s
}

func (s *Secp256k1Scalar) IsOverHalfOrder() bool {
	return s.value.IsOverHalfOrder()
}

func (s *Secp256k1Scalar) Equal(that Scalar) bool {
	other := secp256k1CastScalar(that)

	return s.value.Equals(&other.value)
}

func (s *Secp256k1Scalar) IsZero() bool {
	return s.value.IsZero()
}

func (s *Secp256k1Scalar) Set(that Scalar) Scalar {
	other := secp256k1CastScalar(that)

	s.value.Set(&other.value)
	return s
}

func (s *Secp256k1Scalar) SetNat(x *saferith.Nat) Scalar {
	reduced := new(saferith.Nat).Mod(x, secp256k1Order)
	s.value.SetByteSlice(reduced.Bytes())
	return s
}

func (s *Secp256k1Scalar) Act(that Point) Point {
	other := secp256k1CastPoint(that)
	out := new(Secp256k1Point)
	secp256k1.ScalarMultNonConst(&s.value, &other.value, &out.value)
	return out
}

func (s *Secp256k1Scalar) ActOnBase() Point {
	out := new(Secp256k1Point)
	secp256k1.ScalarBaseMultNonConst(&s.value, &out.value)
	return out
}

type Secp256k1Point struct {
	value secp256k1.JacobianPoint
}

func secp256k1CastPoint(generic Point) *Secp256k1Point {
	out, ok := generic.(*Secp256k1Point)
	if !ok {
		panic(fmt.Sprintf("failed to convert to secp256k1Point: %v", generic))
	}
	return out
}

func (*Secp256k1Point) Curve() Curve {
	return Secp256k1{}
}

func (p *Secp256k1Point) XBytes() []byte {
	p.value.ToAffine()
	return p.value.X.Bytes()[:]
}

func (p *Secp256k1Point) MarshalBinary() ([]byte, error) {
	out := make([]byte, 33)
	// we clone v to not case a race during a hash.Write
	v := p.value
	v.ToAffine()
	// Doing it this way is compatible with Bitcoin
	out[0] = byte(v.Y.IsOddBit()) + 2
	data := v.X.Bytes()
	copy(out[1:], data[:])
	return out, nil
}

func (p *Secp256k1Point) UnmarshalBinary(data []byte) error {
	if len(data) == 1 && data[0] == 0 {
		p.value.X.SetInt(0)
		p.value.Y.SetInt(0)
		p.value.Z.SetInt(0)
		return nil
	}

	if len(data) != 33 {
		return fmt.Errorf("secp256k1Point.UnmarshalBinarry: invalid length for secp256k1Point: %d", len(data))
	}

	p.value.Z.SetInt(1)
	if p.value.X.SetByteSlice(data[1:]) {
		return fmt.Errorf("secp256k1Point.UnmarshalBinary: x coordinate out of range")
	}
<<<<<<< HEAD

	var isOdd bool
	switch data[0] {
	case 2:
		isOdd = false
	case 3:
		isOdd = true
	default:
		return fmt.Errorf("secp256k1Point.UnmarshalBinary: invalid prefix %d", data[0])
	}

	if !secp256k1.DecompressY(&p.value.X, isOdd, &p.value.Y) {
=======
	p.value.X.Normalize()

	if !secp256k1.DecompressY(&p.value.X, data[0] == 3, &p.value.Y) {
>>>>>>> 4fbbdf29
		return fmt.Errorf("secp256k1Point.UnmarshalBinary: x coordinate not on curve")
	}
	p.value.Y.Normalize()
	return nil
}

func (p *Secp256k1Point) Add(that Point) Point {
	other := secp256k1CastPoint(that)

	out := new(Secp256k1Point)
	secp256k1.AddNonConst(&p.value, &other.value, &out.value)
	return out
}

func (p *Secp256k1Point) Sub(that Point) Point {
	return p.Add(that.Negate())
}

func (p *Secp256k1Point) Set(that Point) Point {
	other := secp256k1CastPoint(that)

	p.value.Set(&other.value)
	return p
}

func (p *Secp256k1Point) Negate() Point {
	out := new(Secp256k1Point)
	out.value.Set(&p.value)
	out.value.Y.Negate(1)
	out.value.Y.Normalize()
	return out
}

func (p *Secp256k1Point) Equal(that Point) bool {
	other := secp256k1CastPoint(that)

	p.value.ToAffine()
	other.value.ToAffine()
	return p.value.X.Equals(&other.value.X) && p.value.Y.Equals(&other.value.Y) && p.value.Z.Equals(&other.value.Z)
}

func (p *Secp256k1Point) IsIdentity() bool {
	return p == nil || (p.value.X.IsZero() && p.value.Y.IsZero()) || p.value.Z.IsZero()
}

func (p *Secp256k1Point) HasEvenY() bool {
	p.value.ToAffine()
	return !p.value.Y.IsOdd()
}

func (p *Secp256k1Point) XScalar() Scalar {
	out := new(Secp256k1Scalar)
	p.value.ToAffine()
	out.value.SetBytes(p.value.X.Bytes())
	return out
}<|MERGE_RESOLUTION|>--- conflicted
+++ resolved
@@ -224,7 +224,7 @@
 	if p.value.X.SetByteSlice(data[1:]) {
 		return fmt.Errorf("secp256k1Point.UnmarshalBinary: x coordinate out of range")
 	}
-<<<<<<< HEAD
+  p.value.X.Normalize()
 
 	var isOdd bool
 	switch data[0] {
@@ -237,11 +237,6 @@
 	}
 
 	if !secp256k1.DecompressY(&p.value.X, isOdd, &p.value.Y) {
-=======
-	p.value.X.Normalize()
-
-	if !secp256k1.DecompressY(&p.value.X, data[0] == 3, &p.value.Y) {
->>>>>>> 4fbbdf29
 		return fmt.Errorf("secp256k1Point.UnmarshalBinary: x coordinate not on curve")
 	}
 	p.value.Y.Normalize()
